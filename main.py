import os
import json
import logging
from typing import Dict, List, Optional, Any
from datetime import datetime, timedelta, timezone
from fastapi import FastAPI, HTTPException
from fastapi.responses import JSONResponse, HTMLResponse, FileResponse
from fastapi.middleware.cors import CORSMiddleware
from fastapi.staticfiles import StaticFiles
import requests
from dotenv import load_dotenv
import uvicorn
from user_preferences import UserPreferenceManager

# Configure logging
logging.basicConfig(
    level=logging.INFO,
    format='%(asctime)s - %(levelname)s - %(message)s'
)
logger = logging.getLogger(__name__)

# Load API key from environment
load_dotenv()
API_KEY = os.getenv('APIKEY')
if not API_KEY:
    logger.error("No YouTube API key found in environment variables")
    raise ValueError("Missing YouTube API key in environment variables")

BASE_SEARCH_URL = 'https://www.googleapis.com/youtube/v3/search'

# Create FastAPI app
app = FastAPI(title="YouTube Video Dashboard API")

# Add CORS middleware
app.add_middleware(
    CORSMiddleware,
<<<<<<< HEAD
    allow_origins=["*"],
=======
    allow_origins=["*"], 
>>>>>>> 0af5cd99
    allow_credentials=True,
    allow_methods=["*"],
    allow_headers=["*"],
)

# Initialize user preferences manager
pref_manager = UserPreferenceManager.initialize_with_defaults()

def get_channels() -> Dict[str, List[str]]:
    return pref_manager.get_channels()

# Cache for channel IDs to reduce API calls
channel_id_cache = {}

def get_channel_id(channel_name: str) -> Optional[str]:
    """Fetch the channel ID for a given channel name."""
    if channel_name in channel_id_cache:
        return channel_id_cache[channel_name]

    params = {
        'part': 'snippet',
        'q': channel_name,
        'type': 'channel',
        'maxResults': 1,
        'key': API_KEY
    }

    try:
        response = requests.get(BASE_SEARCH_URL, params=params, timeout=10)
        response.raise_for_status()

        data = response.json()
        items = data.get('items', [])

        if not items:
            logger.warning(f"No channel found for '{channel_name}'")
            return None

        channel_id = items[0]['id']['channelId']
        channel_id_cache[channel_name] = channel_id
        return channel_id

    except requests.exceptions.HTTPError as e:
        logger.error(f"HTTP error fetching channel ID for '{channel_name}': {e}")
    except requests.exceptions.RequestException as e:
        logger.error(f"Request error fetching channel ID for '{channel_name}': {e}")
    except (KeyError, IndexError) as e:
        logger.error(f"Data parsing error for '{channel_name}': {e}")

    return None

def fetch_videos(channel_id: str, published_after: Optional[str] = None, max_results: int = 5) -> List[Dict[str, str]]:
    """Fetch videos from a channel ID, optionally filtered by published_after."""
    params = {
        'part': 'snippet',
        'channelId': channel_id,
        'order': 'date',
        'maxResults': max_results,
        'type': 'video',
        'key': API_KEY
    }

    if published_after:
        params['publishedAfter'] = published_after

    try:
        response = requests.get(BASE_SEARCH_URL, params=params, timeout=10)
        response.raise_for_status()

        data = response.json()

        return [{
            "channel": item['snippet']['channelTitle'],
            "title": item['snippet']['title'],
            "url": f"https://www.youtube.com/watch?v={item['id']['videoId']}",
            "publishedAt": item['snippet']['publishedAt']
        } for item in data.get('items', [])]

    except requests.exceptions.HTTPError as e:
        logger.error(f"HTTP error fetching videos for channel ID '{channel_id}': {e}")
    except requests.exceptions.RequestException as e:
        logger.error(f"Request error fetching videos for channel ID '{channel_id}': {e}")
    except (KeyError, IndexError) as e:
        logger.error(f"Data parsing error for channel ID '{channel_id}': {e}")

    return []

def fetch_all_videos(days_back: int = 7, strict_date_filter: bool = True, fallback_limit: Optional[int] = None) -> Dict[str, List[Dict[str, str]]]:
    """Fetch all videos grouped by category."""
    published_after = (datetime.now(timezone.utc) - timedelta(days=days_back)).strftime("%Y-%m-%dT%H:%M:%SZ")
    fallback_date = None
    if fallback_limit is not None:
        fallback_date = (datetime.now(timezone.utc) - timedelta(days=fallback_limit)).strftime("%Y-%m-%dT%H:%M:%SZ")

    channels = get_channels()
    result: Dict[str, List[Dict[str, str]]] = {}

    for category, channel_names in channels.items():
        videos_list = []
        for channel_name in channel_names:
            logger.info(f"Processing channel: {channel_name}")

            channel_id = get_channel_id(channel_name)
            if not channel_id:
                logger.warning(f"Skipping channel '{channel_name}' due to error")
                continue

            videos = fetch_videos(channel_id, published_after, max_results=5)

            if not videos and not strict_date_filter:
                if fallback_date:
                    logger.info(f"No videos in last {days_back} days for '{channel_name}'. Trying extended range of {fallback_limit} days.")
                    videos = fetch_videos(channel_id, fallback_date, max_results=1)
                else:
                    logger.info(f"No videos in last {days_back} days for '{channel_name}'. Fetching latest video regardless of date.")
                    videos = fetch_videos(channel_id, max_results=1)

            videos_list.extend(videos)

        videos_list.sort(key=lambda x: x['publishedAt'], reverse=True)
        result[category] = videos_list

    return result

@app.get("/", response_class=HTMLResponse)
async def read_root():
    try:
        with open("index.html", "r", encoding="utf-8") as f:
            return HTMLResponse(content=f.read())
    except FileNotFoundError:
        raise HTTPException(status_code=404, detail="index.html not found")

@app.get("/styles.css")
async def get_styles():
    return FileResponse("styles.css", media_type="text/css")

@app.get("/scripts.js")
async def get_scripts():
    return FileResponse("scripts.js", media_type="application/javascript")

@app.get("/api/refresh", response_class=JSONResponse)
def refresh_videos(days_back: int = 7, strict_filter: bool = True, fallback_days: Optional[int] = None):
    """API endpoint to refresh and save videos to videos.json."""
    try:
        result = fetch_all_videos(days_back, strict_filter, fallback_days)
        with open('videos.json', 'w', encoding='utf-8') as f:
            json.dump(result, f, indent=4)
        return {"message": "Videos refreshed and saved to videos.json", "count": sum(len(videos) for videos in result.values())}
    except Exception as e:
        logger.error(f"Error refreshing videos: {e}")
        raise HTTPException(status_code=500, detail=str(e))

@app.get("/videos.json", response_class=JSONResponse)
def get_videos_json():
    try:
        with open('videos.json', 'r', encoding='utf-8') as f:
            return json.load(f)
    except (FileNotFoundError, json.JSONDecodeError):
        return {}
    except Exception as e:
        logger.error(f"Error serving videos.json: {e}")
        raise HTTPException(status_code=500, detail=str(e))

# Mount static files
app.mount("/assets", StaticFiles(directory="assets"), name="assets")
app.mount("/static", StaticFiles(directory="."), name="static")

if __name__ == "__main__":
    if not os.path.exists('videos.json'):
        with open('videos.json', 'w', encoding='utf-8') as f:
            json.dump({}, f, indent=4)
        logger.info("Created empty videos.json file")

    uvicorn.run("main:app", host="", port=8000, reload=True)<|MERGE_RESOLUTION|>--- conflicted
+++ resolved
@@ -5,7 +5,6 @@
 from datetime import datetime, timedelta, timezone
 from fastapi import FastAPI, HTTPException
 from fastapi.responses import JSONResponse, HTMLResponse, FileResponse
-from fastapi.middleware.cors import CORSMiddleware
 from fastapi.staticfiles import StaticFiles
 import requests
 from dotenv import load_dotenv
@@ -30,19 +29,6 @@
 
 # Create FastAPI app
 app = FastAPI(title="YouTube Video Dashboard API")
-
-# Add CORS middleware
-app.add_middleware(
-    CORSMiddleware,
-<<<<<<< HEAD
-    allow_origins=["*"],
-=======
-    allow_origins=["*"], 
->>>>>>> 0af5cd99
-    allow_credentials=True,
-    allow_methods=["*"],
-    allow_headers=["*"],
-)
 
 # Initialize user preferences manager
 pref_manager = UserPreferenceManager.initialize_with_defaults()
@@ -208,8 +194,12 @@
 
 if __name__ == "__main__":
     if not os.path.exists('videos.json'):
-        with open('videos.json', 'w', encoding='utf-8') as f:
-            json.dump({}, f, indent=4)
-        logger.info("Created empty videos.json file")
-
-    uvicorn.run("main:app", host="", port=8000, reload=True)+        try:
+            result = fetch_all_videos()
+            with open('videos.json', 'w', encoding='utf-8') as f:
+                json.dump(result, f, indent=4)
+            logger.info("Created initial videos.json file")
+        except Exception as e:
+            logger.warning(f"Could not create initial videos.json: {e}")
+    
+    uvicorn.run("main:app", host="0.0.0.0", port=8000, reload=True)